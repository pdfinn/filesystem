package filesystem

import (
	"bytes"
	"encoding/json"
	"fmt"
	"log/slog"
	"os"
	"os/exec"
	"path/filepath"
	"strings"
	"syscall"
	"testing"

	"filesystem/pkg/security"
)

func newOps(t *testing.T) (*Operations, string) {
	t.Helper()
	base := t.TempDir()
	logger := slog.New(slog.NewTextHandler(os.Stdout, nil))
	pv := security.NewPathValidator([]string{base}, logger)
	ops := NewOperations(pv, logger)
	return ops, base
}

type treeEntry struct {
	Name     string      `json:"name"`
	Type     string      `json:"type"`
	Children []treeEntry `json:"children,omitempty"`
}

func TestDirectoryTreeSimple(t *testing.T) {
	ops, base := newOps(t)
	sub := filepath.Join(base, "sub")
	if err := os.Mkdir(sub, 0755); err != nil {
		t.Fatalf("mkdir: %v", err)
	}
	file := filepath.Join(sub, "a.txt")
	if err := os.WriteFile(file, []byte("x"), 0644); err != nil {
		t.Fatalf("write: %v", err)
	}

	jsonStr, err := ops.DirectoryTree(base)
	if err != nil {
		t.Fatalf("tree error: %v", err)
	}
	var entries []treeEntry
	if err := json.Unmarshal([]byte(jsonStr), &entries); err != nil {
		t.Fatalf("unmarshal: %v", err)
	}
	if len(entries) == 0 {
		t.Fatalf("no entries returned")
	}
}

func TestDirectoryTreeSymlinkLoop(t *testing.T) {
	ops, base := newOps(t)
	sub := filepath.Join(base, "sub")
	if err := os.Mkdir(sub, 0755); err != nil {
		t.Fatalf("mkdir: %v", err)
	}
	// create symlink to parent to form loop
	link := filepath.Join(sub, "loop")
	if err := os.Symlink(base, link); err != nil {
		t.Fatalf("symlink: %v", err)
	}

	if _, err := ops.DirectoryTree(base); err != nil {
		t.Fatalf("tree with symlink failed: %v", err)
	}
}

func TestDirectoryTreeInvalidPath(t *testing.T) {
	ops, _ := newOps(t)
	outside := filepath.Join(os.TempDir(), "outside")
	if _, err := ops.DirectoryTree(outside); err == nil {
		t.Fatalf("expected error for invalid path")
	}
}

func TestDirectoryTreeDepthLimit(t *testing.T) {
	ops, base := newOps(t)
	d := base
	for i := 0; i <= maxTreeDepth; i++ {
		d = filepath.Join(d, fmt.Sprintf("d%02d", i))
		if err := os.Mkdir(d, 0755); err != nil {
			t.Fatalf("mkdir depth %d: %v", i, err)
		}
	}
	if _, err := ops.DirectoryTree(base); err == nil {
		t.Fatalf("expected depth limit error")
	}
}

func TestReadFileWithinLimit(t *testing.T) {
	ops, base := newOps(t)
	p := filepath.Join(base, "small.txt")
	content := bytes.Repeat([]byte("a"), 100)
	if err := os.WriteFile(p, content, 0644); err != nil {
		t.Fatalf("write: %v", err)
	}

	got, err := ops.ReadFile(p)
	if err != nil {
		t.Fatalf("read failed: %v", err)
	}
	if got != string(content) {
		t.Fatalf("unexpected content: %q", got)
	}
}

func TestReadFileExceedsLimit(t *testing.T) {
	ops, base := newOps(t)
	p := filepath.Join(base, "big.txt")
	data := bytes.Repeat([]byte("b"), int(maxReadSize)+1)
	if err := os.WriteFile(p, data, 0644); err != nil {
		t.Fatalf("write: %v", err)
	}

	if _, err := ops.ReadFile(p); err == nil {
		t.Fatalf("expected error for oversized file")
	}
}

func TestSearchFilesExcludePatterns(t *testing.T) {
	ops, base := newOps(t)

	dir1 := filepath.Join(base, "dir1")
	dir2 := filepath.Join(base, "dir2")
	excl := filepath.Join(base, "exclude")

	if err := os.MkdirAll(dir1, 0755); err != nil {
		t.Fatalf("mkdir dir1: %v", err)
	}
	if err := os.MkdirAll(dir2, 0755); err != nil {
		t.Fatalf("mkdir dir2: %v", err)
	}
	if err := os.MkdirAll(excl, 0755); err != nil {
		t.Fatalf("mkdir exclude: %v", err)
	}

	files := []string{
		filepath.Join(base, "foo.txt"),
		filepath.Join(dir1, "foo.txt"),
		filepath.Join(dir2, "foo.txt"),
		filepath.Join(excl, "foo.txt"),
	}
	for _, f := range files {
		if err := os.WriteFile(f, []byte("x"), 0644); err != nil {
			t.Fatalf("write %s: %v", f, err)
		}
	}

	res, err := ops.SearchFiles(base, "foo", []string{"exclude"})
	if err != nil {
		t.Fatalf("search error: %v", err)
	}

	got := map[string]bool{}
	for _, p := range res {
		got[filepath.Clean(p)] = true
	}

	expect := []string{
		filepath.Join(base, "foo.txt"),
		filepath.Join(dir1, "foo.txt"),
		filepath.Join(dir2, "foo.txt"),
	}
	for _, p := range expect {
		if !got[filepath.Clean(p)] {
			t.Fatalf("missing expected path %s", p)
		}
	}
	excluded := filepath.Join(excl, "foo.txt")
	if got[filepath.Clean(excluded)] {
		t.Fatalf("excluded file returned: %s", excluded)
	}
}

func TestEditFileDryRun(t *testing.T) {
	ops, base := newOps(t)
	p := filepath.Join(base, "file.txt")
	original := "hello world"
	if err := os.WriteFile(p, []byte(original), 0644); err != nil {
		t.Fatalf("write: %v", err)
	}

	edits := []EditOperation{{OldText: "hello", NewText: "hi"}}
	diff, err := ops.EditFile(p, edits, true)
	if err != nil {
		t.Fatalf("edit: %v", err)
	}
	if !strings.Contains(diff, "+hi") {
		t.Fatalf("diff does not contain change: %s", diff)
	}

	data, err := os.ReadFile(p)
	if err != nil {
		t.Fatalf("read back: %v", err)
	}
	if string(data) != original {
		t.Fatalf("file modified on dry run")
	}
}

<<<<<<< HEAD
func TestMoveFileSuccess(t *testing.T) {
	ops, base := newOps(t)
	src := filepath.Join(base, "src.txt")
	dest := filepath.Join(base, "dest.txt")
	if err := os.WriteFile(src, []byte("x"), 0644); err != nil {
		t.Fatalf("write src: %v", err)
	}

	if err := ops.MoveFile(src, dest); err != nil {
		t.Fatalf("move failed: %v", err)
	}
	if _, err := os.Stat(src); !os.IsNotExist(err) {
		t.Fatalf("source still exists")
	}
	if _, err := os.Stat(dest); err != nil {
		t.Fatalf("dest missing: %v", err)
	}
}

func TestMoveFileDestinationExists(t *testing.T) {
	ops, base := newOps(t)
	src := filepath.Join(base, "src.txt")
	dest := filepath.Join(base, "dest.txt")
	if err := os.WriteFile(src, []byte("x"), 0644); err != nil {
		t.Fatalf("write src: %v", err)
	}
	if err := os.WriteFile(dest, []byte("y"), 0644); err != nil {
		t.Fatalf("write dest: %v", err)
	}
	if err := ops.MoveFile(src, dest); err == nil {
		t.Fatalf("expected error for existing destination")
	}
}

func TestMoveFileCrossDevice(t *testing.T) {
	ops, base := newOps(t)
	mnt := filepath.Join(base, "mnt")
	if err := os.Mkdir(mnt, 0755); err != nil {
		t.Fatalf("mkdir mnt: %v", err)
	}
	if err := exec.Command("mount", "-t", "tmpfs", "tmpfs", mnt).Run(); err != nil {
		t.Skipf("unable to mount tmpfs: %v", err)
	}
	defer exec.Command("umount", mnt).Run()

	src := filepath.Join(base, "src.txt")
	dest := filepath.Join(mnt, "dest.txt")
	if err := os.WriteFile(src, []byte("x"), 0644); err != nil {
		t.Fatalf("write src: %v", err)
	}
	if err := ops.MoveFile(src, dest); err == nil {
		t.Fatalf("expected cross-device error")
	}
	if _, err := os.Stat(src); err != nil {
		t.Fatalf("source missing after failed move: %v", err)
	}
}

func TestDirectoryTreeInvalidPath(t *testing.T) {
	ops, base := newOps(t)
	invalid := filepath.Join(base, "no_such_dir")
	if _, err := ops.DirectoryTree(invalid); err == nil {
		t.Fatalf("expected error for invalid path")
	}
}

func TestDirectoryTreeUnauthorizedPath(t *testing.T) {
	ops, base := newOps(t)
	outside := filepath.Join(os.TempDir(), "outside")
	if err := os.MkdirAll(outside, 0755); err != nil {
		t.Fatalf("mkdir outside: %v", err)
	}
	if _, err := ops.DirectoryTree(outside); err == nil {
		t.Fatalf("expected error for unauthorized path")
=======
func TestMoveFileCrossDevice(t *testing.T) {
	ops, base := newOps(t)
	src := filepath.Join(base, "src.txt")
	dst := filepath.Join(base, "dst.txt")
	if err := os.WriteFile(src, []byte("data"), 0644); err != nil {
		t.Fatalf("write: %v", err)
	}

	oldRename := rename
	rename = func(oldpath, newpath string) error {
		return &os.LinkError{Op: "rename", Old: oldpath, New: newpath, Err: syscall.EXDEV}
	}
	defer func() { rename = oldRename }()

	if err := ops.MoveFile(src, dst); err != nil {
		t.Fatalf("move failed: %v", err)
	}

	data, err := os.ReadFile(dst)
	if err != nil || string(data) != "data" {
		t.Fatalf("destination content incorrect")
	}
	if _, err := os.Stat(src); !os.IsNotExist(err) {
		t.Fatalf("source not removed")
	}
}

func TestMoveDirectoryCrossDevice(t *testing.T) {
	ops, base := newOps(t)
	srcDir := filepath.Join(base, "src")
	dstDir := filepath.Join(base, "dst")
	if err := os.MkdirAll(srcDir, 0755); err != nil {
		t.Fatalf("mkdir: %v", err)
	}
	f := filepath.Join(srcDir, "a.txt")
	if err := os.WriteFile(f, []byte("x"), 0644); err != nil {
		t.Fatalf("write: %v", err)
	}

	oldRename := rename
	rename = func(oldpath, newpath string) error {
		return &os.LinkError{Op: "rename", Old: oldpath, New: newpath, Err: syscall.EXDEV}
	}
	defer func() { rename = oldRename }()

	if err := ops.MoveFile(srcDir, dstDir); err != nil {
		t.Fatalf("move dir failed: %v", err)
	}

	if _, err := os.Stat(filepath.Join(dstDir, "a.txt")); err != nil {
		t.Fatalf("dest file missing: %v", err)
	}
	if _, err := os.Stat(srcDir); !os.IsNotExist(err) {
		t.Fatalf("source directory not removed")
>>>>>>> 3e6ab3bd
	}
}<|MERGE_RESOLUTION|>--- conflicted
+++ resolved
@@ -204,7 +204,6 @@
 	}
 }
 
-<<<<<<< HEAD
 func TestMoveFileSuccess(t *testing.T) {
 	ops, base := newOps(t)
 	src := filepath.Join(base, "src.txt")
@@ -279,61 +278,5 @@
 	}
 	if _, err := ops.DirectoryTree(outside); err == nil {
 		t.Fatalf("expected error for unauthorized path")
-=======
-func TestMoveFileCrossDevice(t *testing.T) {
-	ops, base := newOps(t)
-	src := filepath.Join(base, "src.txt")
-	dst := filepath.Join(base, "dst.txt")
-	if err := os.WriteFile(src, []byte("data"), 0644); err != nil {
-		t.Fatalf("write: %v", err)
-	}
-
-	oldRename := rename
-	rename = func(oldpath, newpath string) error {
-		return &os.LinkError{Op: "rename", Old: oldpath, New: newpath, Err: syscall.EXDEV}
-	}
-	defer func() { rename = oldRename }()
-
-	if err := ops.MoveFile(src, dst); err != nil {
-		t.Fatalf("move failed: %v", err)
-	}
-
-	data, err := os.ReadFile(dst)
-	if err != nil || string(data) != "data" {
-		t.Fatalf("destination content incorrect")
-	}
-	if _, err := os.Stat(src); !os.IsNotExist(err) {
-		t.Fatalf("source not removed")
-	}
-}
-
-func TestMoveDirectoryCrossDevice(t *testing.T) {
-	ops, base := newOps(t)
-	srcDir := filepath.Join(base, "src")
-	dstDir := filepath.Join(base, "dst")
-	if err := os.MkdirAll(srcDir, 0755); err != nil {
-		t.Fatalf("mkdir: %v", err)
-	}
-	f := filepath.Join(srcDir, "a.txt")
-	if err := os.WriteFile(f, []byte("x"), 0644); err != nil {
-		t.Fatalf("write: %v", err)
-	}
-
-	oldRename := rename
-	rename = func(oldpath, newpath string) error {
-		return &os.LinkError{Op: "rename", Old: oldpath, New: newpath, Err: syscall.EXDEV}
-	}
-	defer func() { rename = oldRename }()
-
-	if err := ops.MoveFile(srcDir, dstDir); err != nil {
-		t.Fatalf("move dir failed: %v", err)
-	}
-
-	if _, err := os.Stat(filepath.Join(dstDir, "a.txt")); err != nil {
-		t.Fatalf("dest file missing: %v", err)
-	}
-	if _, err := os.Stat(srcDir); !os.IsNotExist(err) {
-		t.Fatalf("source directory not removed")
->>>>>>> 3e6ab3bd
 	}
 }