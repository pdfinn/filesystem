package filesystem

import (
	"encoding/json"
	"errors"
	"fmt"
	"io"
	"io/fs"
	"log/slog"
	"os"
	"path/filepath"
	"regexp"
	"strings"
	"syscall"
	"time"

	"github.com/bmatcuk/doublestar/v4"
	"github.com/sergi/go-diff/diffmatchpatch"

	"filesystem/pkg/security"
)

const maxReadSize int64 = 1 * 1024 * 1024 // 1MB

// maxTreeDepth defines the maximum depth DirectoryTree will recurse
const maxTreeDepth int = 20

// FileInfo represents detailed file information
type FileInfo struct {
	Size        int64     `json:"size"`
	Created     time.Time `json:"created"`
	Modified    time.Time `json:"modified"`
	Accessed    time.Time `json:"accessed"`
	IsDirectory bool      `json:"isDirectory"`
	IsFile      bool      `json:"isFile"`
	Permissions string    `json:"permissions"`
}

// TreeEntry represents a directory tree entry
type TreeEntry struct {
	Name     string       `json:"name"`
	Type     string       `json:"type"`
	Children *[]TreeEntry `json:"children,omitempty"`
}

// EditOperation represents a file edit operation
type EditOperation struct {
	OldText string `json:"oldText"`
	NewText string `json:"newText"`
}

// Operations provides secure filesystem operations
type Operations struct {
	logger        *slog.Logger
	pathValidator *security.PathValidator
}

// NewOperations creates a new filesystem operations instance
func NewOperations(validator *security.PathValidator, logger *slog.Logger) *Operations {
	return &Operations{
		logger:        logger,
		pathValidator: validator,
	}
}

// ReadFile reads a file's content
func (ops *Operations) ReadFile(filePath string) (string, error) {
	// Input validation per Rule 7
	if filePath == "" {
		return "", fmt.Errorf("file path cannot be empty")
	}

	ops.logger.Debug("Reading file", "path", filePath)

	info, err := os.Stat(filePath)
	if err != nil {
		ops.logger.Error("Failed to stat file", "path", filePath, "error", err)
		return "", fmt.Errorf("failed to stat file: %w", err)
	}

	if info.Size() > maxReadSize {
		ops.logger.Warn("File size exceeds limit", "path", filePath, "size", info.Size())
		return "", fmt.Errorf("file exceeds maximum allowed size")
	}

	data, err := os.ReadFile(filePath)
	if err != nil {
		ops.logger.Error("Failed to read file", "path", filePath, "error", err)
		return "", fmt.Errorf("failed to read file: %w", err)
	}

	ops.logger.Debug("File read successfully", "path", filePath, "size", len(data))
	return string(data), nil
}

// ReadMultipleFiles reads multiple files and returns their contents
func (ops *Operations) ReadMultipleFiles(filePaths []string) (string, error) {
	// Input validation per Rule 7
	if len(filePaths) == 0 {
		return "", fmt.Errorf("no file paths provided")
	}

	results := make([]string, 0, len(filePaths))

	// Process files
	for _, filePath := range filePaths {

		content, err := ops.ReadFile(filePath)
		if err != nil {
			// Continue processing other files even if one fails
			result := fmt.Sprintf("%s: Error - %s", filePath, err.Error())
			results = append(results, result)
			ops.logger.Warn("Failed to read file in batch", "path", filePath, "error", err)
		} else {
			result := fmt.Sprintf("%s:\n%s\n", filePath, content)
			results = append(results, result)
		}
	}

	return strings.Join(results, "\n---\n"), nil
}

// WriteFile writes content to a file
func (ops *Operations) WriteFile(filePath, content string) error {
	// Input validation per Rule 7
	if filePath == "" {
		return fmt.Errorf("file path cannot be empty")
	}

	ops.logger.Debug("Writing file", "path", filePath, "size", len(content))

	err := os.WriteFile(filePath, []byte(content), 0644)
	if err != nil {
		ops.logger.Error("Failed to write file", "path", filePath, "error", err)
		return fmt.Errorf("failed to write file: %w", err)
	}

	ops.logger.Info("File written successfully", "path", filePath, "size", len(content))
	return nil
}

// EditFile applies edits to a file and returns a diff
func (ops *Operations) EditFile(filePath string, edits []EditOperation, dryRun bool) (string, error) {
	// Input validation per Rule 7
	if filePath == "" {
		return "", fmt.Errorf("file path cannot be empty")
	}
	if len(edits) == 0 {
		return "", fmt.Errorf("no edits provided")
	}

	ops.logger.Debug("Editing file", "path", filePath, "edits_count", len(edits), "dry_run", dryRun)

	// Read original content
	originalContent, err := ops.ReadFile(filePath)
	if err != nil {
		return "", err
	}

	// Apply edits
	modifiedContent, err := ops.applyEdits(originalContent, edits)
	if err != nil {
		return "", err
	}

	// Create diff
	diff := ops.createUnifiedDiff(originalContent, modifiedContent, filePath)

	// Write file if not dry run
	if !dryRun {
		err = ops.WriteFile(filePath, modifiedContent)
		if err != nil {
			return "", err
		}
		ops.logger.Info("File edits applied", "path", filePath, "edits_count", len(edits))
	} else {
		ops.logger.Debug("Dry run completed", "path", filePath)
	}

	return diff, nil
}

// applyEdits applies a series of edits to content
func (ops *Operations) applyEdits(content string, edits []EditOperation) (string, error) {
	modifiedContent := ops.normalizeLineEndings(content)

	// Apply edits sequentially
	for i, edit := range edits {
		oldText := ops.normalizeLineEndings(edit.OldText)
		newText := ops.normalizeLineEndings(edit.NewText)

		// Try exact match first
		if strings.Contains(modifiedContent, oldText) {
			modifiedContent = strings.Replace(modifiedContent, oldText, newText, 1)
			continue
		}

		// Try line-by-line matching with whitespace flexibility
		if err := ops.applyLineBasedEdit(&modifiedContent, oldText, newText); err != nil {
			return "", fmt.Errorf("could not apply edit %d: %w", i+1, err)
		}
	}

	return modifiedContent, nil
}

// applyLineBasedEdit applies an edit using line-by-line matching
func (ops *Operations) applyLineBasedEdit(content *string, oldText, newText string) error {
	oldLines := strings.Split(oldText, "\n")
	contentLines := strings.Split(*content, "\n")

	// Search for matching lines
	for i := 0; i <= len(contentLines)-len(oldLines); i++ {
		if ops.linesMatch(contentLines[i:i+len(oldLines)], oldLines) {
			// Replace matched lines
			newLines := strings.Split(newText, "\n")

			// Preserve indentation of first line
			if len(newLines) > 0 && len(contentLines) > i {
				originalIndent := ops.extractIndentation(contentLines[i])
				newLines[0] = originalIndent + strings.TrimLeft(newLines[0], " \t")
			}

			// Replace lines
			contentLines = append(contentLines[:i], append(newLines, contentLines[i+len(oldLines):]...)...)
			*content = strings.Join(contentLines, "\n")
			return nil
		}
	}

	return fmt.Errorf("could not find matching lines for edit")
}

// linesMatch checks if two line slices match with whitespace normalization
func (ops *Operations) linesMatch(contentLines, oldLines []string) bool {
	if len(contentLines) != len(oldLines) {
		return false
	}

	// Compare lines
	for i := 0; i < len(oldLines); i++ {
		if strings.TrimSpace(contentLines[i]) != strings.TrimSpace(oldLines[i]) {
			return false
		}
	}

	return true
}

// extractIndentation extracts leading whitespace from a line
func (ops *Operations) extractIndentation(line string) string {
	re := regexp.MustCompile(`^[ \t]*`)
	return re.FindString(line)
}

// normalizeLineEndings normalizes line endings to Unix style
func (ops *Operations) normalizeLineEndings(text string) string {
	return strings.ReplaceAll(text, "\r\n", "\n")
}

// createUnifiedDiff creates a unified diff between original and modified content
func (ops *Operations) createUnifiedDiff(original, modified, filename string) string {
	dmp := diffmatchpatch.New()
	diffs := dmp.DiffMain(original, modified, false)

	// Create patch
	patches := dmp.PatchMake(original, diffs)
	patch := dmp.PatchToText(patches)

	// Format with backticks
	numBackticks := 3
	for strings.Contains(patch, strings.Repeat("`", numBackticks)) {
		numBackticks++
		if numBackticks > 10 { // Safety bound per Rule 2
			break
		}
	}

	backticks := strings.Repeat("`", numBackticks)
	return fmt.Sprintf("%sdiff\n%s%s\n\n", backticks, patch, backticks)
}

// CreateDirectory creates a directory and all parent directories
func (ops *Operations) CreateDirectory(dirPath string) error {
	// Input validation per Rule 7
	if dirPath == "" {
		return fmt.Errorf("directory path cannot be empty")
	}

	ops.logger.Debug("Creating directory", "path", dirPath)

	err := os.MkdirAll(dirPath, 0755)
	if err != nil {
		ops.logger.Error("Failed to create directory", "path", dirPath, "error", err)
		return fmt.Errorf("failed to create directory: %w", err)
	}

	ops.logger.Info("Directory created successfully", "path", dirPath)
	return nil
}

// ListDirectory lists the contents of a directory
func (ops *Operations) ListDirectory(dirPath string) (string, error) {
	// Input validation per Rule 7
	if dirPath == "" {
		return "", fmt.Errorf("directory path cannot be empty")
	}

	ops.logger.Debug("Listing directory", "path", dirPath)

	entries, err := os.ReadDir(dirPath)
	if err != nil {
		ops.logger.Error("Failed to read directory", "path", dirPath, "error", err)
		return "", fmt.Errorf("failed to read directory: %w", err)
	}

	results := make([]string, 0, len(entries))

	// Process entries
	for _, entry := range entries {
		prefix := "[FILE]"
		if entry.IsDir() {
			prefix = "[DIR]"
		}
		results = append(results, fmt.Sprintf("%s %s", prefix, entry.Name()))
	}

	ops.logger.Debug("Directory listed successfully", "path", dirPath, "entries_count", len(results))
	return strings.Join(results, "\n"), nil
}

// DirectoryTree builds a recursive tree structure of a directory
func (ops *Operations) DirectoryTree(dirPath string) (string, error) {
	// Input validation per Rule 7
	if dirPath == "" {
		return "", fmt.Errorf("directory path cannot be empty")
	}

	// Validate the provided path
	validPath, err := ops.pathValidator.ValidatePath(dirPath)
	if err != nil {
		return "", err
	}

	ops.logger.Debug("Building directory tree", "path", validPath)

	// Validate root directory is within allowed paths
	validPath, err := ops.pathValidator.ValidatePath(dirPath)
	if err != nil {
		return "", err
	}

	// Track visited real paths to avoid infinite recursion
	visited := make(map[string]bool)

<<<<<<< HEAD
	tree, err := ops.buildTree(validPath, visited)
=======
	tree, err := ops.buildTree(validPath, visited, 0)
>>>>>>> 3e6ab3bd
	if err != nil {
		return "", err
	}

	// Convert to JSON
	jsonData, err := json.MarshalIndent(tree, "", "  ")
	if err != nil {
		ops.logger.Error("Failed to marshal tree to JSON", "error", err)
		return "", fmt.Errorf("failed to create JSON tree: %w", err)
	}

	ops.logger.Debug("Directory tree built successfully", "path", dirPath)
	return string(jsonData), nil
}

// buildTree recursively builds a tree structure
func (ops *Operations) buildTree(dirPath string, visited map[string]bool, depth int) ([]TreeEntry, error) {
	if depth > maxTreeDepth {
		return nil, fmt.Errorf("maximum directory depth exceeded")
	}
	realPath, err := filepath.EvalSymlinks(dirPath)
	if err != nil {
		// If symlink resolution fails, fall back to cleaned path
		realPath = filepath.Clean(dirPath)
	}

	// Normalize to absolute path for consistent map keys
	if abs, err := filepath.Abs(realPath); err == nil {
		realPath = abs
	}

	if visited[realPath] {
		ops.logger.Debug("Skipping already visited path", "path", realPath)
		return []TreeEntry{}, nil
	}
	visited[realPath] = true

	entries, err := os.ReadDir(dirPath)
	if err != nil {
		return nil, fmt.Errorf("failed to read directory: %w", err)
	}

	result := make([]TreeEntry, 0, len(entries))

	// Process entries
	for _, entry := range entries {

		treeEntry := TreeEntry{
			Name: entry.Name(),
			Type: "file",
		}

		if entry.IsDir() {
			treeEntry.Type = "directory"

			// Recursively build subtree
			subPath := filepath.Join(dirPath, entry.Name())
			validPath, err := ops.pathValidator.ValidatePath(subPath)
			if err != nil {
				ops.logger.Warn("Path validation failed", "path", subPath, "error", err)
				// Skip this directory if validation fails
				continue
			}
			children, err := ops.buildTree(validPath, visited, depth+1)
			if err != nil {
				ops.logger.Warn("Failed to build subtree", "path", subPath, "error", err)
				// Continue with empty children rather than failing
				children = []TreeEntry{}
			}
			treeEntry.Children = &children
		}

		result = append(result, treeEntry)
	}

	return result, nil
}

// MoveFile moves or renames a file or directory
func (ops *Operations) MoveFile(sourcePath, destPath string) error {
	// Input validation per Rule 7
	if sourcePath == "" {
		return fmt.Errorf("source path cannot be empty")
	}
	if destPath == "" {
		return fmt.Errorf("destination path cannot be empty")
	}

	ops.logger.Debug("Moving file", "source", sourcePath, "destination", destPath)

	// Check if destination already exists to avoid overwriting
	if _, err := os.Stat(destPath); err == nil {
		ops.logger.Warn("Destination already exists", "path", destPath)
		return fmt.Errorf("destination already exists")
	} else if !os.IsNotExist(err) {
		ops.logger.Error("Failed to check destination", "path", destPath, "error", err)
		return fmt.Errorf("failed to check destination: %w", err)
	}

	err := rename(sourcePath, destPath)
	if err != nil {
		// Detect cross-device rename and fallback to copy/remove
		if linkErr, ok := err.(*os.LinkError); ok && errors.Is(linkErr.Err, syscall.EXDEV) {
			ops.logger.Debug("Cross-device rename detected, falling back to copy", "source", sourcePath, "destination", destPath)

			if copyErr := copyRecursive(sourcePath, destPath); copyErr != nil {
				ops.logger.Error("Copy fallback failed", "error", copyErr)
				return fmt.Errorf("failed to copy during move: %w", copyErr)
			}
			if rmErr := os.RemoveAll(sourcePath); rmErr != nil {
				ops.logger.Error("Failed to remove source after copy", "error", rmErr)
				return fmt.Errorf("failed to remove source after copy: %w", rmErr)
			}
		} else {
			ops.logger.Error("Failed to move file", "source", sourcePath, "destination", destPath, "error", err)
			return fmt.Errorf("failed to move file: %w", err)
		}
	}

	ops.logger.Info("File moved successfully", "source", sourcePath, "destination", destPath)
	return nil
}

// copyRecursive copies a file or directory from src to dst.
// It preserves file permissions and directory structure.
func copyRecursive(src, dst string) error {
	info, err := os.Stat(src)
	if err != nil {
		return err
	}
	if info.IsDir() {
		return copyDir(src, dst)
	}
	return copyFile(src, dst, info.Mode())
}

// copyDir recursively copies a directory tree.
func copyDir(srcDir, dstDir string) error {
	return filepath.WalkDir(srcDir, func(path string, d fs.DirEntry, err error) error {
		if err != nil {
			return err
		}
		rel, err := filepath.Rel(srcDir, path)
		if err != nil {
			return err
		}
		target := filepath.Join(dstDir, rel)
		info, err := d.Info()
		if err != nil {
			return err
		}
		if d.IsDir() {
			return os.MkdirAll(target, info.Mode())
		}
		return copyFile(path, target, info.Mode())
	})
}

// copyFile copies a single file from src to dst using the provided permissions.
func copyFile(src, dst string, perm fs.FileMode) error {
	if err := os.MkdirAll(filepath.Dir(dst), 0755); err != nil {
		return err
	}
	in, err := os.Open(src)
	if err != nil {
		return err
	}
	defer in.Close()
	out, err := os.OpenFile(dst, os.O_CREATE|os.O_WRONLY|os.O_TRUNC, perm)
	if err != nil {
		return err
	}
	if _, err := io.Copy(out, in); err != nil {
		out.Close()
		return err
	}
	return out.Close()
}

// SearchFiles recursively searches for files matching a pattern
func (ops *Operations) SearchFiles(rootPath, pattern string, excludePatterns []string) ([]string, error) {
	// Input validation per Rule 7
	if rootPath == "" {
		return nil, fmt.Errorf("root path cannot be empty")
	}
	if pattern == "" {
		return nil, fmt.Errorf("search pattern cannot be empty")
	}

	ops.logger.Debug("Searching files", "root", rootPath, "pattern", pattern, "excludes", excludePatterns)

	var results []string
	lowerPattern := strings.ToLower(pattern)

	err := filepath.WalkDir(rootPath, func(path string, d fs.DirEntry, err error) error {
		if err != nil {
			ops.logger.Warn("Error walking directory", "path", path, "error", err)
			return nil // Continue walking
		}

		// Validate each path before processing to ensure we stay within allowed directories
		if _, valErr := ops.pathValidator.ValidatePath(path); valErr != nil {
			ops.logger.Warn("Path validation failed", "path", path, "error", valErr)
			if d.IsDir() {
				return filepath.SkipDir
			}
			return nil
		}

		// Check exclude patterns
		relativePath, relErr := filepath.Rel(rootPath, path)
		if relErr == nil && ops.shouldExclude(relativePath, excludePatterns) {
			if d.IsDir() {
				return filepath.SkipDir
			}
			return nil
		}

		// Check if filename matches pattern
		filename := strings.ToLower(d.Name())
		if strings.Contains(filename, lowerPattern) {
			results = append(results, path)
		}

		return nil
	})

	if err != nil {
		ops.logger.Error("Failed to search files", "error", err)
		return nil, fmt.Errorf("failed to search files: %w", err)
	}

	ops.logger.Debug("File search completed", "root", rootPath, "results_count", len(results))
	return results, nil
}

// shouldExclude checks if a path should be excluded based on patterns
func (ops *Operations) shouldExclude(relativePath string, excludePatterns []string) bool {
	// Check exclude patterns
	for _, pattern := range excludePatterns {

		// Add glob pattern if not present
		if !strings.Contains(pattern, "*") {
			pattern = "**/" + pattern + "/**"
		}

		matched, err := doublestar.Match(pattern, relativePath)
		if err == nil && matched {
			return true
		}
	}

	return false
}

// GetFileInfo retrieves detailed information about a file or directory
func (ops *Operations) GetFileInfo(filePath string) (*FileInfo, error) {
	// Input validation per Rule 7
	if filePath == "" {
		return nil, fmt.Errorf("file path cannot be empty")
	}

	ops.logger.Debug("Getting file info", "path", filePath)

	stat, err := os.Stat(filePath)
	if err != nil {
		ops.logger.Error("Failed to get file info", "path", filePath, "error", err)
		return nil, fmt.Errorf("failed to get file info: %w", err)
	}

	info := &FileInfo{
		Size:        stat.Size(),
		Modified:    stat.ModTime(),
		IsDirectory: stat.IsDir(),
		IsFile:      stat.Mode().IsRegular(),
		Permissions: fmt.Sprintf("%o", stat.Mode().Perm()),
	}

	// Get creation and access times (platform-specific)
	if sys := ops.getSystemTimes(stat); sys != nil {
		info.Created = sys.Created
		info.Accessed = sys.Accessed
	} else {
		// Fallback to modification time
		info.Created = stat.ModTime()
		info.Accessed = stat.ModTime()
	}

	ops.logger.Debug("File info retrieved successfully", "path", filePath)
	return info, nil
}<|MERGE_RESOLUTION|>--- conflicted
+++ resolved
@@ -353,11 +353,7 @@
 	// Track visited real paths to avoid infinite recursion
 	visited := make(map[string]bool)
 
-<<<<<<< HEAD
 	tree, err := ops.buildTree(validPath, visited)
-=======
-	tree, err := ops.buildTree(validPath, visited, 0)
->>>>>>> 3e6ab3bd
 	if err != nil {
 		return "", err
 	}
