package filesystem

import (
	"encoding/json"
	"errors"
	"fmt"
	"io"
	"io/fs"
	"log/slog"
	"os"
	"path/filepath"
	"regexp"
	"strings"
	"syscall"
	"time"

	"github.com/bmatcuk/doublestar/v4"
	"github.com/sergi/go-diff/diffmatchpatch"

	"filesystem/pkg/security"
)

const maxReadSize int64 = 1 * 1024 * 1024 // 1MB

<<<<<<< HEAD
// maxTreeDepth defines the maximum depth DirectoryTree will recurse
const maxTreeDepth int = 20
=======
// rename is a wrapper around os.Rename so it can be overridden in tests
var rename = os.Rename
>>>>>>> ce2a2c41

// FileInfo represents detailed file information
type FileInfo struct {
	Size        int64     `json:"size"`
	Created     time.Time `json:"created"`
	Modified    time.Time `json:"modified"`
	Accessed    time.Time `json:"accessed"`
	IsDirectory bool      `json:"isDirectory"`
	IsFile      bool      `json:"isFile"`
	Permissions string    `json:"permissions"`
}

// TreeEntry represents a directory tree entry
type TreeEntry struct {
	Name     string       `json:"name"`
	Type     string       `json:"type"`
	Children *[]TreeEntry `json:"children,omitempty"`
}

// EditOperation represents a file edit operation
type EditOperation struct {
	OldText string `json:"oldText"`
	NewText string `json:"newText"`
}

// Operations provides secure filesystem operations
type Operations struct {
	logger        *slog.Logger
	pathValidator *security.PathValidator
}

// NewOperations creates a new filesystem operations instance
func NewOperations(validator *security.PathValidator, logger *slog.Logger) *Operations {
	return &Operations{
		logger:        logger,
		pathValidator: validator,
	}
}

// ReadFile reads a file's content
func (ops *Operations) ReadFile(filePath string) (string, error) {
	// Input validation per Rule 7
	if filePath == "" {
		return "", fmt.Errorf("file path cannot be empty")
	}

	ops.logger.Debug("Reading file", "path", filePath)

	info, err := os.Stat(filePath)
	if err != nil {
		ops.logger.Error("Failed to stat file", "path", filePath, "error", err)
		return "", fmt.Errorf("failed to stat file: %w", err)
	}

	if info.Size() > maxReadSize {
		ops.logger.Warn("File size exceeds limit", "path", filePath, "size", info.Size())
		return "", fmt.Errorf("file exceeds maximum allowed size")
	}

	data, err := os.ReadFile(filePath)
	if err != nil {
		ops.logger.Error("Failed to read file", "path", filePath, "error", err)
		return "", fmt.Errorf("failed to read file: %w", err)
	}

	ops.logger.Debug("File read successfully", "path", filePath, "size", len(data))
	return string(data), nil
}

// ReadMultipleFiles reads multiple files and returns their contents
func (ops *Operations) ReadMultipleFiles(filePaths []string) (string, error) {
	// Input validation per Rule 7
	if len(filePaths) == 0 {
		return "", fmt.Errorf("no file paths provided")
	}

	results := make([]string, 0, len(filePaths))

	// Process files
	for _, filePath := range filePaths {

		content, err := ops.ReadFile(filePath)
		if err != nil {
			// Continue processing other files even if one fails
			result := fmt.Sprintf("%s: Error - %s", filePath, err.Error())
			results = append(results, result)
			ops.logger.Warn("Failed to read file in batch", "path", filePath, "error", err)
		} else {
			result := fmt.Sprintf("%s:\n%s\n", filePath, content)
			results = append(results, result)
		}
	}

	return strings.Join(results, "\n---\n"), nil
}

// WriteFile writes content to a file
func (ops *Operations) WriteFile(filePath, content string) error {
	// Input validation per Rule 7
	if filePath == "" {
		return fmt.Errorf("file path cannot be empty")
	}

	ops.logger.Debug("Writing file", "path", filePath, "size", len(content))

	err := os.WriteFile(filePath, []byte(content), 0644)
	if err != nil {
		ops.logger.Error("Failed to write file", "path", filePath, "error", err)
		return fmt.Errorf("failed to write file: %w", err)
	}

	ops.logger.Info("File written successfully", "path", filePath, "size", len(content))
	return nil
}

// EditFile applies edits to a file and returns a diff
func (ops *Operations) EditFile(filePath string, edits []EditOperation, dryRun bool) (string, error) {
	// Input validation per Rule 7
	if filePath == "" {
		return "", fmt.Errorf("file path cannot be empty")
	}
	if len(edits) == 0 {
		return "", fmt.Errorf("no edits provided")
	}

	ops.logger.Debug("Editing file", "path", filePath, "edits_count", len(edits), "dry_run", dryRun)

	// Read original content
	originalContent, err := ops.ReadFile(filePath)
	if err != nil {
		return "", err
	}

	// Apply edits
	modifiedContent, err := ops.applyEdits(originalContent, edits)
	if err != nil {
		return "", err
	}

	// Create diff
	diff := ops.createUnifiedDiff(originalContent, modifiedContent, filePath)

	// Write file if not dry run
	if !dryRun {
		err = ops.WriteFile(filePath, modifiedContent)
		if err != nil {
			return "", err
		}
		ops.logger.Info("File edits applied", "path", filePath, "edits_count", len(edits))
	} else {
		ops.logger.Debug("Dry run completed", "path", filePath)
	}

	return diff, nil
}

// applyEdits applies a series of edits to content
func (ops *Operations) applyEdits(content string, edits []EditOperation) (string, error) {
	modifiedContent := ops.normalizeLineEndings(content)

	// Apply edits sequentially
	for i, edit := range edits {
		oldText := ops.normalizeLineEndings(edit.OldText)
		newText := ops.normalizeLineEndings(edit.NewText)

		// Try exact match first
		if strings.Contains(modifiedContent, oldText) {
			modifiedContent = strings.Replace(modifiedContent, oldText, newText, 1)
			continue
		}

		// Try line-by-line matching with whitespace flexibility
		if err := ops.applyLineBasedEdit(&modifiedContent, oldText, newText); err != nil {
			return "", fmt.Errorf("could not apply edit %d: %w", i+1, err)
		}
	}

	return modifiedContent, nil
}

// applyLineBasedEdit applies an edit using line-by-line matching
func (ops *Operations) applyLineBasedEdit(content *string, oldText, newText string) error {
	oldLines := strings.Split(oldText, "\n")
	contentLines := strings.Split(*content, "\n")

	// Search for matching lines
	for i := 0; i <= len(contentLines)-len(oldLines); i++ {
		if ops.linesMatch(contentLines[i:i+len(oldLines)], oldLines) {
			// Replace matched lines
			newLines := strings.Split(newText, "\n")

			// Preserve indentation of first line
			if len(newLines) > 0 && len(contentLines) > i {
				originalIndent := ops.extractIndentation(contentLines[i])
				newLines[0] = originalIndent + strings.TrimLeft(newLines[0], " \t")
			}

			// Replace lines
			contentLines = append(contentLines[:i], append(newLines, contentLines[i+len(oldLines):]...)...)
			*content = strings.Join(contentLines, "\n")
			return nil
		}
	}

	return fmt.Errorf("could not find matching lines for edit")
}

// linesMatch checks if two line slices match with whitespace normalization
func (ops *Operations) linesMatch(contentLines, oldLines []string) bool {
	if len(contentLines) != len(oldLines) {
		return false
	}

	// Compare lines
	for i := 0; i < len(oldLines); i++ {
		if strings.TrimSpace(contentLines[i]) != strings.TrimSpace(oldLines[i]) {
			return false
		}
	}

	return true
}

// extractIndentation extracts leading whitespace from a line
func (ops *Operations) extractIndentation(line string) string {
	re := regexp.MustCompile(`^[ \t]*`)
	return re.FindString(line)
}

// normalizeLineEndings normalizes line endings to Unix style
func (ops *Operations) normalizeLineEndings(text string) string {
	return strings.ReplaceAll(text, "\r\n", "\n")
}

// createUnifiedDiff creates a unified diff between original and modified content
func (ops *Operations) createUnifiedDiff(original, modified, filename string) string {
	dmp := diffmatchpatch.New()
	diffs := dmp.DiffMain(original, modified, false)

	// Create patch
	patches := dmp.PatchMake(original, diffs)
	patch := dmp.PatchToText(patches)

	// Format with backticks
	numBackticks := 3
	for strings.Contains(patch, strings.Repeat("`", numBackticks)) {
		numBackticks++
		if numBackticks > 10 { // Safety bound per Rule 2
			break
		}
	}

	backticks := strings.Repeat("`", numBackticks)
	return fmt.Sprintf("%sdiff\n%s%s\n\n", backticks, patch, backticks)
}

// CreateDirectory creates a directory and all parent directories
func (ops *Operations) CreateDirectory(dirPath string) error {
	// Input validation per Rule 7
	if dirPath == "" {
		return fmt.Errorf("directory path cannot be empty")
	}

	ops.logger.Debug("Creating directory", "path", dirPath)

	err := os.MkdirAll(dirPath, 0755)
	if err != nil {
		ops.logger.Error("Failed to create directory", "path", dirPath, "error", err)
		return fmt.Errorf("failed to create directory: %w", err)
	}

	ops.logger.Info("Directory created successfully", "path", dirPath)
	return nil
}

// ListDirectory lists the contents of a directory
func (ops *Operations) ListDirectory(dirPath string) (string, error) {
	// Input validation per Rule 7
	if dirPath == "" {
		return "", fmt.Errorf("directory path cannot be empty")
	}

	ops.logger.Debug("Listing directory", "path", dirPath)

	entries, err := os.ReadDir(dirPath)
	if err != nil {
		ops.logger.Error("Failed to read directory", "path", dirPath, "error", err)
		return "", fmt.Errorf("failed to read directory: %w", err)
	}

	results := make([]string, 0, len(entries))

	// Process entries
	for _, entry := range entries {
		prefix := "[FILE]"
		if entry.IsDir() {
			prefix = "[DIR]"
		}
		results = append(results, fmt.Sprintf("%s %s", prefix, entry.Name()))
	}

	ops.logger.Debug("Directory listed successfully", "path", dirPath, "entries_count", len(results))
	return strings.Join(results, "\n"), nil
}

// DirectoryTree builds a recursive tree structure of a directory
func (ops *Operations) DirectoryTree(dirPath string) (string, error) {
	// Input validation per Rule 7
	if dirPath == "" {
		return "", fmt.Errorf("directory path cannot be empty")
	}

	// Validate the provided path
	validPath, err := ops.pathValidator.ValidatePath(dirPath)
	if err != nil {
		return "", err
	}

	ops.logger.Debug("Building directory tree", "path", validPath)

	// Track visited real paths to avoid infinite recursion
	visited := make(map[string]bool)

	tree, err := ops.buildTree(validPath, visited, 0)
	if err != nil {
		return "", err
	}

	// Convert to JSON
	jsonData, err := json.MarshalIndent(tree, "", "  ")
	if err != nil {
		ops.logger.Error("Failed to marshal tree to JSON", "error", err)
		return "", fmt.Errorf("failed to create JSON tree: %w", err)
	}

	ops.logger.Debug("Directory tree built successfully", "path", dirPath)
	return string(jsonData), nil
}

// buildTree recursively builds a tree structure
func (ops *Operations) buildTree(dirPath string, visited map[string]bool, depth int) ([]TreeEntry, error) {
	if depth > maxTreeDepth {
		return nil, fmt.Errorf("maximum directory depth exceeded")
	}
	realPath, err := filepath.EvalSymlinks(dirPath)
	if err != nil {
		// If symlink resolution fails, fall back to cleaned path
		realPath = filepath.Clean(dirPath)
	}

	// Normalize to absolute path for consistent map keys
	if abs, err := filepath.Abs(realPath); err == nil {
		realPath = abs
	}

	if visited[realPath] {
		ops.logger.Debug("Skipping already visited path", "path", realPath)
		return []TreeEntry{}, nil
	}
	visited[realPath] = true

	entries, err := os.ReadDir(dirPath)
	if err != nil {
		return nil, fmt.Errorf("failed to read directory: %w", err)
	}

	result := make([]TreeEntry, 0, len(entries))

	// Process entries
	for _, entry := range entries {

		treeEntry := TreeEntry{
			Name: entry.Name(),
			Type: "file",
		}

		if entry.IsDir() {
			treeEntry.Type = "directory"

			// Recursively build subtree
			subPath := filepath.Join(dirPath, entry.Name())
			validPath, err := ops.pathValidator.ValidatePath(subPath)
			if err != nil {
				ops.logger.Warn("Path validation failed", "path", subPath, "error", err)
				// Skip this directory if validation fails
				continue
			}
			children, err := ops.buildTree(validPath, visited, depth+1)
			if err != nil {
				ops.logger.Warn("Failed to build subtree", "path", subPath, "error", err)
				// Continue with empty children rather than failing
				children = []TreeEntry{}
			}
			treeEntry.Children = &children
		}

		result = append(result, treeEntry)
	}

	return result, nil
}

// MoveFile moves or renames a file or directory
func (ops *Operations) MoveFile(sourcePath, destPath string) error {
	// Input validation per Rule 7
	if sourcePath == "" {
		return fmt.Errorf("source path cannot be empty")
	}
	if destPath == "" {
		return fmt.Errorf("destination path cannot be empty")
	}

	ops.logger.Debug("Moving file", "source", sourcePath, "destination", destPath)

	// Check if destination already exists to avoid overwriting
	if _, err := os.Stat(destPath); err == nil {
		ops.logger.Warn("Destination already exists", "path", destPath)
		return fmt.Errorf("destination already exists")
	} else if !os.IsNotExist(err) {
		ops.logger.Error("Failed to check destination", "path", destPath, "error", err)
		return fmt.Errorf("failed to check destination: %w", err)
	}

	err := rename(sourcePath, destPath)
	if err != nil {
		// Detect cross-device rename and fallback to copy/remove
		if linkErr, ok := err.(*os.LinkError); ok && errors.Is(linkErr.Err, syscall.EXDEV) {
			ops.logger.Debug("Cross-device rename detected, falling back to copy", "source", sourcePath, "destination", destPath)

			if copyErr := copyRecursive(sourcePath, destPath); copyErr != nil {
				ops.logger.Error("Copy fallback failed", "error", copyErr)
				return fmt.Errorf("failed to copy during move: %w", copyErr)
			}
			if rmErr := os.RemoveAll(sourcePath); rmErr != nil {
				ops.logger.Error("Failed to remove source after copy", "error", rmErr)
				return fmt.Errorf("failed to remove source after copy: %w", rmErr)
			}
		} else {
			ops.logger.Error("Failed to move file", "source", sourcePath, "destination", destPath, "error", err)
			return fmt.Errorf("failed to move file: %w", err)
		}
	}

	ops.logger.Info("File moved successfully", "source", sourcePath, "destination", destPath)
	return nil
}

// copyRecursive copies a file or directory from src to dst.
// It preserves file permissions and directory structure.
func copyRecursive(src, dst string) error {
	info, err := os.Stat(src)
	if err != nil {
		return err
	}
	if info.IsDir() {
		return copyDir(src, dst)
	}
	return copyFile(src, dst, info.Mode())
}

// copyDir recursively copies a directory tree.
func copyDir(srcDir, dstDir string) error {
	return filepath.WalkDir(srcDir, func(path string, d fs.DirEntry, err error) error {
		if err != nil {
			return err
		}
		rel, err := filepath.Rel(srcDir, path)
		if err != nil {
			return err
		}
		target := filepath.Join(dstDir, rel)
		info, err := d.Info()
		if err != nil {
			return err
		}
		if d.IsDir() {
			return os.MkdirAll(target, info.Mode())
		}
		return copyFile(path, target, info.Mode())
	})
}

// copyFile copies a single file from src to dst using the provided permissions.
func copyFile(src, dst string, perm fs.FileMode) error {
	if err := os.MkdirAll(filepath.Dir(dst), 0755); err != nil {
		return err
	}
	in, err := os.Open(src)
	if err != nil {
		return err
	}
	defer in.Close()
	out, err := os.OpenFile(dst, os.O_CREATE|os.O_WRONLY|os.O_TRUNC, perm)
	if err != nil {
		return err
	}
	if _, err := io.Copy(out, in); err != nil {
		out.Close()
		return err
	}
	return out.Close()
}

// SearchFiles recursively searches for files matching a pattern
func (ops *Operations) SearchFiles(rootPath, pattern string, excludePatterns []string) ([]string, error) {
	// Input validation per Rule 7
	if rootPath == "" {
		return nil, fmt.Errorf("root path cannot be empty")
	}
	if pattern == "" {
		return nil, fmt.Errorf("search pattern cannot be empty")
	}

	ops.logger.Debug("Searching files", "root", rootPath, "pattern", pattern, "excludes", excludePatterns)

	var results []string
	lowerPattern := strings.ToLower(pattern)

	err := filepath.WalkDir(rootPath, func(path string, d fs.DirEntry, err error) error {
		if err != nil {
			ops.logger.Warn("Error walking directory", "path", path, "error", err)
			return nil // Continue walking
		}

		// Validate each path before processing to ensure we stay within allowed directories
		if _, valErr := ops.pathValidator.ValidatePath(path); valErr != nil {
			ops.logger.Warn("Path validation failed", "path", path, "error", valErr)
			if d.IsDir() {
				return filepath.SkipDir
			}
			return nil
		}

		// Check exclude patterns
		relativePath, relErr := filepath.Rel(rootPath, path)
		if relErr == nil && ops.shouldExclude(relativePath, excludePatterns) {
			if d.IsDir() {
				return filepath.SkipDir
			}
			return nil
		}

		// Check if filename matches pattern
		filename := strings.ToLower(d.Name())
		if strings.Contains(filename, lowerPattern) {
			results = append(results, path)
		}

		return nil
	})

	if err != nil {
		ops.logger.Error("Failed to search files", "error", err)
		return nil, fmt.Errorf("failed to search files: %w", err)
	}

	ops.logger.Debug("File search completed", "root", rootPath, "results_count", len(results))
	return results, nil
}

// shouldExclude checks if a path should be excluded based on patterns
func (ops *Operations) shouldExclude(relativePath string, excludePatterns []string) bool {
	// Check exclude patterns
	for _, pattern := range excludePatterns {

		// Add glob pattern if not present
		if !strings.Contains(pattern, "*") {
			pattern = "**/" + pattern + "/**"
		}

		matched, err := doublestar.Match(pattern, relativePath)
		if err == nil && matched {
			return true
		}
	}

	return false
}

// GetFileInfo retrieves detailed information about a file or directory
func (ops *Operations) GetFileInfo(filePath string) (*FileInfo, error) {
	// Input validation per Rule 7
	if filePath == "" {
		return nil, fmt.Errorf("file path cannot be empty")
	}

	ops.logger.Debug("Getting file info", "path", filePath)

	stat, err := os.Stat(filePath)
	if err != nil {
		ops.logger.Error("Failed to get file info", "path", filePath, "error", err)
		return nil, fmt.Errorf("failed to get file info: %w", err)
	}

	info := &FileInfo{
		Size:        stat.Size(),
		Modified:    stat.ModTime(),
		IsDirectory: stat.IsDir(),
		IsFile:      stat.Mode().IsRegular(),
		Permissions: fmt.Sprintf("%o", stat.Mode().Perm()),
	}

	// Get creation and access times (platform-specific)
	if sys := ops.getSystemTimes(stat); sys != nil {
		info.Created = sys.Created
		info.Accessed = sys.Accessed
	} else {
		// Fallback to modification time
		info.Created = stat.ModTime()
		info.Accessed = stat.ModTime()
	}

	ops.logger.Debug("File info retrieved successfully", "path", filePath)
	return info, nil
}<|MERGE_RESOLUTION|>--- conflicted
+++ resolved
@@ -22,13 +22,8 @@
 
 const maxReadSize int64 = 1 * 1024 * 1024 // 1MB
 
-<<<<<<< HEAD
 // maxTreeDepth defines the maximum depth DirectoryTree will recurse
 const maxTreeDepth int = 20
-=======
-// rename is a wrapper around os.Rename so it can be overridden in tests
-var rename = os.Rename
->>>>>>> ce2a2c41
 
 // FileInfo represents detailed file information
 type FileInfo struct {
