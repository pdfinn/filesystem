--- conflicted
+++ resolved
@@ -36,13 +36,5 @@
     - name: Test
       run: go test -v ./...
 
-<<<<<<< HEAD
     - name: Lint
-      run: golangci-lint run
-=======
-    - name: Vet
-      run: go vet ./...
-
-    - name: Format
-      run: gofmt -s -w $(git ls-files '*.go')
->>>>>>> b46a416a
+      run: golangci-lint run