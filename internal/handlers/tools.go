package handlers

import (
	"context"
	"encoding/json"
	"fmt"
	"log/slog"
	"strings"

	"filesystem/pkg/filesystem"
	"filesystem/pkg/security"

	"github.com/mark3labs/mcp-go/mcp"
	"github.com/mark3labs/mcp-go/server"
)

// ToolHandlers provides MCP tool implementations for filesystem operations
type ToolHandlers struct {
	pathValidator *security.PathValidator
	fsOps         *filesystem.Operations
	logger        *slog.Logger
}

// NewToolHandlers creates a new tool handlers instance
func NewToolHandlers(pathValidator *security.PathValidator, fsOps *filesystem.Operations, logger *slog.Logger) *ToolHandlers {
	return &ToolHandlers{
		pathValidator: pathValidator,
		fsOps:         fsOps,
		logger:        logger,
	}
}

// RegisterTools registers all filesystem tools with the MCP server
func (th *ToolHandlers) RegisterTools(srv *server.MCPServer) error {
	// Define all tools with proper schema validation per Rule 5
	tools := []struct {
		tool    mcp.Tool
		handler server.ToolHandlerFunc
	}{
		{th.createReadFileTool(), th.handleReadFile},
		{th.createReadMultipleFilesTool(), th.handleReadMultipleFiles},
		{th.createWriteFileTool(), th.handleWriteFile},
		{th.createEditFileTool(), th.handleEditFile},
		{th.createCreateDirectoryTool(), th.handleCreateDirectory},
		{th.createListDirectoryTool(), th.handleListDirectory},
		{th.createDirectoryTreeTool(), th.handleDirectoryTree},
		{th.createMoveFileTool(), th.handleMoveFile},
		{th.createSearchFilesTool(), th.handleSearchFiles},
		{th.createGetFileInfoTool(), th.handleGetFileInfo},
		{th.createListAllowedDirectoriesTool(), th.handleListAllowedDirectories},
	}

	// Register each tool
	for _, tool := range tools {
		srv.AddTool(tool.tool, tool.handler)
		th.logger.Debug("Tool registered successfully", "tool", tool.tool.Name)
	}

	th.logger.Info("All filesystem tools registered successfully", "count", len(tools))
	return nil
}

// Tool creation methods

func (th *ToolHandlers) createReadFileTool() mcp.Tool {
	return mcp.NewTool("read_file",
		mcp.WithDescription("Read the complete contents of a file from the file system. "+
			"Handles various text encodings and provides detailed error messages "+
			"if the file cannot be read. Use this tool when you need to examine "+
			"the contents of a single file. Only works within allowed directories."),
		mcp.WithString("path", mcp.Required(), mcp.Description("Path to the file to read")))
}

func (th *ToolHandlers) createReadMultipleFilesTool() mcp.Tool {
	return mcp.NewTool("read_multiple_files",
		mcp.WithDescription("Read the contents of multiple files simultaneously. This is more "+
			"efficient than reading files one by one when you need to analyze "+
			"or compare multiple files. Each file's content is returned with its "+
			"path as a reference. Failed reads for individual files won't stop "+
			"the entire operation. Only works within allowed directories."),
		mcp.WithArray("paths", mcp.Required(), mcp.Description("Array of file paths to read"),
			mcp.Items(map[string]interface{}{"type": "string"})))
}

func (th *ToolHandlers) createWriteFileTool() mcp.Tool {
	return mcp.NewTool("write_file",
		mcp.WithDescription("Create a new file or completely overwrite an existing file with new content. "+
			"Use with caution as it will overwrite existing files without warning. "+
			"Handles text content with proper encoding. Only works within allowed directories."),
		mcp.WithString("path", mcp.Required(), mcp.Description("Path to the file to write")),
		mcp.WithString("content", mcp.Required(), mcp.Description("Content to write to the file")))
}

func (th *ToolHandlers) createEditFileTool() mcp.Tool {
	return mcp.NewTool("edit_file",
		mcp.WithDescription("Make line-based edits to a text file. Each edit replaces exact line sequences "+
			"with new content. Returns a git-style diff showing the changes made. "+
			"Only works within allowed directories."),
		mcp.WithString("path", mcp.Required(), mcp.Description("Path to the file to edit")),
		mcp.WithArray("edits", mcp.Required(), mcp.Description("Array of edit operations to apply"),
			mcp.Items(map[string]interface{}{
				"type": "object",
				"properties": map[string]interface{}{
					"oldText": map[string]interface{}{
						"type":        "string",
						"description": "Text to search for - must match exactly",
					},
					"newText": map[string]interface{}{
						"type":        "string",
						"description": "Text to replace with",
					},
				},
				"required": []string{"oldText", "newText"},
			})),
		mcp.WithBoolean("dryRun", mcp.Description("Preview changes using git-style diff format"), mcp.DefaultBool(false)))
}

func (th *ToolHandlers) createCreateDirectoryTool() mcp.Tool {
	return mcp.NewTool("create_directory",
		mcp.WithDescription("Create a new directory or ensure a directory exists. Can create multiple "+
			"nested directories in one operation. If the directory already exists, "+
			"this operation will succeed silently. Perfect for setting up directory "+
			"structures for projects or ensuring required paths exist. Only works within allowed directories."),
		mcp.WithString("path", mcp.Required(), mcp.Description("Path to the directory to create")))
}

func (th *ToolHandlers) createListDirectoryTool() mcp.Tool {
	return mcp.NewTool("list_directory",
		mcp.WithDescription("Get a detailed listing of all files and directories in a specified path. "+
			"Results clearly distinguish between files and directories with [FILE] and [DIR] "+
			"prefixes. This tool is essential for understanding directory structure and "+
			"finding specific files within a directory. Only works within allowed directories."),
		mcp.WithString("path", mcp.Required(), mcp.Description("Path to the directory to list")))
}

func (th *ToolHandlers) createDirectoryTreeTool() mcp.Tool {
	return mcp.NewTool("directory_tree",
		mcp.WithDescription("Get a recursive tree view of files and directories as a JSON structure. "+
			"Each entry includes 'name', 'type' (file/directory), and 'children' for directories. "+
			"Files have no children array, while directories always have a children array (which may be empty). "+
			"The output is formatted with 2-space indentation for readability. Only works within allowed directories."),
		mcp.WithString("path", mcp.Required(), mcp.Description("Path to the directory to analyze")))
}

func (th *ToolHandlers) createMoveFileTool() mcp.Tool {
	return mcp.NewTool("move_file",
		mcp.WithDescription("Move or rename files and directories. Can move files between directories "+
			"and rename them in a single operation. If the destination exists, the "+
			"operation will fail. Works across different directories and can be used "+
			"for simple renaming within the same directory. Both source and destination must be within allowed directories."),
		mcp.WithString("source", mcp.Required(), mcp.Description("Source path to move from")),
		mcp.WithString("destination", mcp.Required(), mcp.Description("Destination path to move to")))
}

func (th *ToolHandlers) createSearchFilesTool() mcp.Tool {
	return mcp.NewTool("search_files",
		mcp.WithDescription("Recursively search for files and directories matching a pattern. "+
			"Searches through all subdirectories from the starting path. The search "+
			"is case-insensitive and matches partial names. Returns full paths to all "+
			"matching items. Great for finding files when you don't know their exact location. "+
			"Only searches within allowed directories."),
		mcp.WithString("path", mcp.Required(), mcp.Description("Root path to search from")),
		mcp.WithString("pattern", mcp.Required(), mcp.Description("Search pattern to match against filenames")),
		mcp.WithArray("excludePatterns", mcp.Description("Patterns to exclude from search results"),
			mcp.DefaultArray([]string{}), mcp.Items(map[string]interface{}{"type": "string"})))
}

func (th *ToolHandlers) createGetFileInfoTool() mcp.Tool {
	return mcp.NewTool("get_file_info",
		mcp.WithDescription("Retrieve detailed metadata about a file or directory. Returns comprehensive "+
			"information including size, creation time, last modified time, permissions, "+
			"and type. This tool is perfect for understanding file characteristics "+
			"without reading the actual content. Only works within allowed directories."),
		mcp.WithString("path", mcp.Required(), mcp.Description("Path to the file or directory")))
}

func (th *ToolHandlers) createListAllowedDirectoriesTool() mcp.Tool {
	return mcp.NewTool("list_allowed_directories",
		mcp.WithDescription("Returns the list of directories that this server is allowed to access. "+
			"Use this to understand which directories are available before trying to access files."))
}

// Tool handler methods

func (th *ToolHandlers) handleReadFile(ctx context.Context, req mcp.CallToolRequest) (*mcp.CallToolResult, error) {
	args, errRes := getArguments(req)
	if errRes != nil {
		return errRes, nil
	}

	path, errRes := getRequiredString(args, "path")
	if errRes != nil {
		return errRes, nil
	}

	// Validate path security
	validPath, err := th.pathValidator.ValidatePath(path)
	if err != nil {
		th.logger.Warn("Path validation failed", "path", path, "error", err)
		return mcp.NewToolResultError(fmt.Sprintf("Error: %s", err.Error())), nil
	}

	// Read file content
	content, err := th.fsOps.ReadFile(validPath)
	if err != nil {
		return mcp.NewToolResultError(fmt.Sprintf("Error: %s", err.Error())), nil
	}

	return mcp.NewToolResultText(content), nil
}

func (th *ToolHandlers) handleReadMultipleFiles(ctx context.Context, req mcp.CallToolRequest) (*mcp.CallToolResult, error) {
<<<<<<< HEAD
	args, errRes := getArguments(req)
	if errRes != nil {
		return errRes, nil
	}

	pathsSlice, errRes := getRequiredStringSlice(args, "paths")
	if errRes != nil {
		return errRes, nil
	}
	// Validate each path
	paths := make([]string, 0, len(pathsSlice))
	for i := 0; i < len(pathsSlice) && i < 100; i++ {
		path := pathsSlice[i]
		validPath, err := th.pathValidator.ValidatePath(path)
		if err != nil {
			th.logger.Warn("Path validation failed", "path", path, "error", err)
			paths = append(paths, path)
		} else {
			paths = append(paths, validPath)
=======
	// Parse arguments with validation per Rule 7
	args, ok := req.Params.Arguments.(map[string]any)
	if !ok || args == nil {
		return mcp.NewToolResultError("Invalid arguments format"), nil
	}

	pathsInterface, ok := args["paths"].([]interface{})
	if !ok {
		return mcp.NewToolResultError("Paths parameter is required"), nil
	}

	// Convert to string slice
	paths := make([]string, 0, len(pathsInterface))
	for _, p := range pathsInterface {
		if path, ok := p.(string); ok && path != "" {
			// Validate each path
			validPath, err := th.pathValidator.ValidatePath(path)
			if err != nil {
				th.logger.Warn("Path validation failed", "path", path, "error", err)
				paths = append(paths, path) // Include invalid path for error reporting
			} else {
				paths = append(paths, validPath)
			}
>>>>>>> 69eb3a58
		}
	}

	if len(paths) == 0 {
		return mcp.NewToolResultError("No valid paths provided"), nil
	}

	// Read multiple files
	content, err := th.fsOps.ReadMultipleFiles(paths)
	if err != nil {
		return mcp.NewToolResultError(fmt.Sprintf("Error: %s", err.Error())), nil
	}

	return mcp.NewToolResultText(content), nil
}

func (th *ToolHandlers) handleWriteFile(ctx context.Context, req mcp.CallToolRequest) (*mcp.CallToolResult, error) {
	args, errRes := getArguments(req)
	if errRes != nil {
		return errRes, nil
	}

	path, errRes := getRequiredString(args, "path")
	if errRes != nil {
		return errRes, nil
	}

	content, errRes := getRequiredString(args, "content")
	if errRes != nil {
		return errRes, nil
	}

	// Validate path security
	validPath, err := th.pathValidator.ValidatePath(path)
	if err != nil {
		th.logger.Warn("Path validation failed", "path", path, "error", err)
		return mcp.NewToolResultError(fmt.Sprintf("Error: %s", err.Error())), nil
	}

	// Write file
	err = th.fsOps.WriteFile(validPath, content)
	if err != nil {
		return mcp.NewToolResultError(fmt.Sprintf("Error: %s", err.Error())), nil
	}

	return mcp.NewToolResultText(fmt.Sprintf("Successfully wrote to %s", path)), nil
}

func (th *ToolHandlers) handleEditFile(ctx context.Context, req mcp.CallToolRequest) (*mcp.CallToolResult, error) {
	args, errRes := getArguments(req)
	if errRes != nil {
		return errRes, nil
	}

	path, errRes := getRequiredString(args, "path")
	if errRes != nil {
		return errRes, nil
	}

	edits, errRes := getEditOperations(args)
	if errRes != nil {
		return errRes, nil
	}

<<<<<<< HEAD
	dryRun := getOptionalBool(args, "dryRun", false)
=======
	dryRun := false
	if dryRunVal, exists := args["dryRun"]; exists {
		if dr, ok := dryRunVal.(bool); ok {
			dryRun = dr
		}
	}

	// Parse edits
	edits := make([]filesystem.EditOperation, 0, len(editsInterface))
	for _, e := range editsInterface {
		editMap, ok := e.(map[string]interface{})
		if !ok {
			continue
		}

		oldText, ok1 := editMap["oldText"].(string)
		newText, ok2 := editMap["newText"].(string)
		if ok1 && ok2 {
			edits = append(edits, filesystem.EditOperation{
				OldText: oldText,
				NewText: newText,
			})
		}
	}

	if len(edits) == 0 {
		return mcp.NewToolResultError("No valid edits provided"), nil
	}
>>>>>>> 69eb3a58

	// Validate path security
	validPath, err := th.pathValidator.ValidatePath(path)
	if err != nil {
		th.logger.Warn("Path validation failed", "path", path, "error", err)
		return mcp.NewToolResultError(fmt.Sprintf("Error: %s", err.Error())), nil
	}

	// Edit file
	diff, err := th.fsOps.EditFile(validPath, edits, dryRun)
	if err != nil {
		return mcp.NewToolResultError(fmt.Sprintf("Error: %s", err.Error())), nil
	}

	return mcp.NewToolResultText(diff), nil
}

func (th *ToolHandlers) handleCreateDirectory(ctx context.Context, req mcp.CallToolRequest) (*mcp.CallToolResult, error) {
	args, errRes := getArguments(req)
	if errRes != nil {
		return errRes, nil
	}

	path, errRes := getRequiredString(args, "path")
	if errRes != nil {
		return errRes, nil
	}

	// Validate path security
	validPath, err := th.pathValidator.ValidatePath(path)
	if err != nil {
		th.logger.Warn("Path validation failed", "path", path, "error", err)
		return mcp.NewToolResultError(fmt.Sprintf("Error: %s", err.Error())), nil
	}

	// Create directory
	err = th.fsOps.CreateDirectory(validPath)
	if err != nil {
		return mcp.NewToolResultError(fmt.Sprintf("Error: %s", err.Error())), nil
	}

	return mcp.NewToolResultText(fmt.Sprintf("Successfully created directory %s", path)), nil
}

func (th *ToolHandlers) handleListDirectory(ctx context.Context, req mcp.CallToolRequest) (*mcp.CallToolResult, error) {
	args, errRes := getArguments(req)
	if errRes != nil {
		return errRes, nil
	}

	path, errRes := getRequiredString(args, "path")
	if errRes != nil {
		return errRes, nil
	}

	// Validate path security
	validPath, err := th.pathValidator.ValidatePath(path)
	if err != nil {
		th.logger.Warn("Path validation failed", "path", path, "error", err)
		return mcp.NewToolResultError(fmt.Sprintf("Error: %s", err.Error())), nil
	}

	// List directory
	listing, err := th.fsOps.ListDirectory(validPath)
	if err != nil {
		return mcp.NewToolResultError(fmt.Sprintf("Error: %s", err.Error())), nil
	}

	return mcp.NewToolResultText(listing), nil
}

func (th *ToolHandlers) handleDirectoryTree(ctx context.Context, req mcp.CallToolRequest) (*mcp.CallToolResult, error) {
	args, errRes := getArguments(req)
	if errRes != nil {
		return errRes, nil
	}

	path, errRes := getRequiredString(args, "path")
	if errRes != nil {
		return errRes, nil
	}

	// Validate path security
	validPath, err := th.pathValidator.ValidatePath(path)
	if err != nil {
		th.logger.Warn("Path validation failed", "path", path, "error", err)
		return mcp.NewToolResultError(fmt.Sprintf("Error: %s", err.Error())), nil
	}

	// Build directory tree
	tree, err := th.fsOps.DirectoryTree(validPath)
	if err != nil {
		return mcp.NewToolResultError(fmt.Sprintf("Error: %s", err.Error())), nil
	}

	return mcp.NewToolResultText(tree), nil
}

func (th *ToolHandlers) handleMoveFile(ctx context.Context, req mcp.CallToolRequest) (*mcp.CallToolResult, error) {
	args, errRes := getArguments(req)
	if errRes != nil {
		return errRes, nil
	}

	source, errRes := getRequiredString(args, "source")
	if errRes != nil {
		return errRes, nil
	}

	destination, errRes := getRequiredString(args, "destination")
	if errRes != nil {
		return errRes, nil
	}

	// Validate both paths
	validSource, err := th.pathValidator.ValidatePath(source)
	if err != nil {
		th.logger.Warn("Source path validation failed", "path", source, "error", err)
		return mcp.NewToolResultError(fmt.Sprintf("Error: %s", err.Error())), nil
	}

	validDestination, err := th.pathValidator.ValidatePath(destination)
	if err != nil {
		th.logger.Warn("Destination path validation failed", "path", destination, "error", err)
		return mcp.NewToolResultError(fmt.Sprintf("Error: %s", err.Error())), nil
	}

	// Move file
	err = th.fsOps.MoveFile(validSource, validDestination)
	if err != nil {
		return mcp.NewToolResultError(fmt.Sprintf("Error: %s", err.Error())), nil
	}

	return mcp.NewToolResultText(fmt.Sprintf("Successfully moved %s to %s", source, destination)), nil
}

func (th *ToolHandlers) handleSearchFiles(ctx context.Context, req mcp.CallToolRequest) (*mcp.CallToolResult, error) {
	args, errRes := getArguments(req)
	if errRes != nil {
		return errRes, nil
	}

	path, errRes := getRequiredString(args, "path")
	if errRes != nil {
		return errRes, nil
	}

	pattern, errRes := getRequiredString(args, "pattern")
	if errRes != nil {
		return errRes, nil
	}

	// Parse exclude patterns
<<<<<<< HEAD
	excludePatterns := getOptionalStringSlice(args, "excludePatterns")
=======
	var excludePatterns []string
	if excludeInterface, exists := args["excludePatterns"]; exists {
		if excludeArray, ok := excludeInterface.([]interface{}); ok {
			excludePatterns = make([]string, 0, len(excludeArray))
			for _, ex := range excludeArray {
				if exclude, ok := ex.(string); ok {
					excludePatterns = append(excludePatterns, exclude)
				}
			}
		}
	}
>>>>>>> 69eb3a58

	// Validate path security
	validPath, err := th.pathValidator.ValidatePath(path)
	if err != nil {
		th.logger.Warn("Path validation failed", "path", path, "error", err)
		return mcp.NewToolResultError(fmt.Sprintf("Error: %s", err.Error())), nil
	}

	// Search files
	results, err := th.fsOps.SearchFiles(validPath, pattern, excludePatterns)
	if err != nil {
		return mcp.NewToolResultError(fmt.Sprintf("Error: %s", err.Error())), nil
	}

	if len(results) == 0 {
		return mcp.NewToolResultText("No matches found"), nil
	}

	return mcp.NewToolResultText(strings.Join(results, "\n")), nil
}

func (th *ToolHandlers) handleGetFileInfo(ctx context.Context, req mcp.CallToolRequest) (*mcp.CallToolResult, error) {
	args, errRes := getArguments(req)
	if errRes != nil {
		return errRes, nil

	}

	path, errRes := getRequiredString(args, "path")
	if errRes != nil {
		return errRes, nil
	}

	// Validate path security
	validPath, err := th.pathValidator.ValidatePath(path)
	if err != nil {
		th.logger.Warn("Path validation failed", "path", path, "error", err)
		return mcp.NewToolResultError(fmt.Sprintf("Error: %s", err.Error())), nil
	}

	// Get file info
	info, err := th.fsOps.GetFileInfo(validPath)
	if err != nil {
		return mcp.NewToolResultError(fmt.Sprintf("Error: %s", err.Error())), nil
	}

	// Format info as JSON
	infoJSON, err := json.MarshalIndent(info, "", "  ")
	if err != nil {
		return mcp.NewToolResultError("Failed to format file info"), nil
	}

	return mcp.NewToolResultText(string(infoJSON)), nil
}

func (th *ToolHandlers) handleListAllowedDirectories(ctx context.Context, req mcp.CallToolRequest) (*mcp.CallToolResult, error) {
	dirs := th.pathValidator.GetAllowedDirectories()
	result := fmt.Sprintf("Allowed directories:\n%s", strings.Join(dirs, "\n"))
	return mcp.NewToolResultText(result), nil
}<|MERGE_RESOLUTION|>--- conflicted
+++ resolved
@@ -210,7 +210,6 @@
 }
 
 func (th *ToolHandlers) handleReadMultipleFiles(ctx context.Context, req mcp.CallToolRequest) (*mcp.CallToolResult, error) {
-<<<<<<< HEAD
 	args, errRes := getArguments(req)
 	if errRes != nil {
 		return errRes, nil
@@ -230,31 +229,6 @@
 			paths = append(paths, path)
 		} else {
 			paths = append(paths, validPath)
-=======
-	// Parse arguments with validation per Rule 7
-	args, ok := req.Params.Arguments.(map[string]any)
-	if !ok || args == nil {
-		return mcp.NewToolResultError("Invalid arguments format"), nil
-	}
-
-	pathsInterface, ok := args["paths"].([]interface{})
-	if !ok {
-		return mcp.NewToolResultError("Paths parameter is required"), nil
-	}
-
-	// Convert to string slice
-	paths := make([]string, 0, len(pathsInterface))
-	for _, p := range pathsInterface {
-		if path, ok := p.(string); ok && path != "" {
-			// Validate each path
-			validPath, err := th.pathValidator.ValidatePath(path)
-			if err != nil {
-				th.logger.Warn("Path validation failed", "path", path, "error", err)
-				paths = append(paths, path) // Include invalid path for error reporting
-			} else {
-				paths = append(paths, validPath)
-			}
->>>>>>> 69eb3a58
 		}
 	}
 
@@ -319,38 +293,7 @@
 		return errRes, nil
 	}
 
-<<<<<<< HEAD
 	dryRun := getOptionalBool(args, "dryRun", false)
-=======
-	dryRun := false
-	if dryRunVal, exists := args["dryRun"]; exists {
-		if dr, ok := dryRunVal.(bool); ok {
-			dryRun = dr
-		}
-	}
-
-	// Parse edits
-	edits := make([]filesystem.EditOperation, 0, len(editsInterface))
-	for _, e := range editsInterface {
-		editMap, ok := e.(map[string]interface{})
-		if !ok {
-			continue
-		}
-
-		oldText, ok1 := editMap["oldText"].(string)
-		newText, ok2 := editMap["newText"].(string)
-		if ok1 && ok2 {
-			edits = append(edits, filesystem.EditOperation{
-				OldText: oldText,
-				NewText: newText,
-			})
-		}
-	}
-
-	if len(edits) == 0 {
-		return mcp.NewToolResultError("No valid edits provided"), nil
-	}
->>>>>>> 69eb3a58
 
 	// Validate path security
 	validPath, err := th.pathValidator.ValidatePath(path)
@@ -504,21 +447,7 @@
 	}
 
 	// Parse exclude patterns
-<<<<<<< HEAD
 	excludePatterns := getOptionalStringSlice(args, "excludePatterns")
-=======
-	var excludePatterns []string
-	if excludeInterface, exists := args["excludePatterns"]; exists {
-		if excludeArray, ok := excludeInterface.([]interface{}); ok {
-			excludePatterns = make([]string, 0, len(excludeArray))
-			for _, ex := range excludeArray {
-				if exclude, ok := ex.(string); ok {
-					excludePatterns = append(excludePatterns, exclude)
-				}
-			}
-		}
-	}
->>>>>>> 69eb3a58
 
 	// Validate path security
 	validPath, err := th.pathValidator.ValidatePath(path)
